/*
 *  yosys -- Yosys Open SYnthesis Suite
 *
 *  Copyright (C) 2012  Clifford Wolf <clifford@clifford.at>
 *                2019  Eddie Hung <eddie@fpgeh.com>
 *
 *  Permission to use, copy, modify, and/or distribute this software for any
 *  purpose with or without fee is hereby granted, provided that the above
 *  copyright notice and this permission notice appear in all copies.
 *
 *  THE SOFTWARE IS PROVIDED "AS IS" AND THE AUTHOR DISCLAIMS ALL WARRANTIES
 *  WITH REGARD TO THIS SOFTWARE INCLUDING ALL IMPLIED WARRANTIES OF
 *  MERCHANTABILITY AND FITNESS. IN NO EVENT SHALL THE AUTHOR BE LIABLE FOR
 *  ANY SPECIAL, DIRECT, INDIRECT, OR CONSEQUENTIAL DAMAGES OR ANY DAMAGES
 *  WHATSOEVER RESULTING FROM LOSS OF USE, DATA OR PROFITS, WHETHER IN AN
 *  ACTION OF CONTRACT, NEGLIGENCE OR OTHER TORTIOUS ACTION, ARISING OUT OF
 *  OR IN CONNECTION WITH THE USE OR PERFORMANCE OF THIS SOFTWARE.
 *
 */

// https://stackoverflow.com/a/46137633
#ifdef _MSC_VER
#include <stdlib.h>
#define bswap32 _byteswap_ulong
#elif defined(__APPLE__)
#include <libkern/OSByteOrder.h>
#define bswap32 OSSwapInt32
#elif defined(__GNUC__)
#define bswap32 __builtin_bswap32
#else
#include <cstdint>
inline static uint32_t bswap32(uint32_t x)
{
	// https://stackoverflow.com/a/27796212
	register uint32_t value = number_to_be_reversed;
	uint8_t lolo = (value >> 0) & 0xFF;
	uint8_t lohi = (value >> 8) & 0xFF;
	uint8_t hilo = (value >> 16) & 0xFF;
	uint8_t hihi = (value >> 24) & 0xFF;
	return (hihi << 24)
		| (hilo << 16)
		| (lohi << 8)
		| (lolo << 0);
}
#endif

#include "kernel/yosys.h"
#include "kernel/sigtools.h"
#include "kernel/utils.h"

USING_YOSYS_NAMESPACE
PRIVATE_NAMESPACE_BEGIN

inline int32_t to_big_endian(int32_t i32) {
#if __BYTE_ORDER__ == __ORDER_LITTLE_ENDIAN__
	return bswap32(i32);
#elif __BYTE_ORDER__ == __ORDER_BIG_ENDIAN__
	return i32;
#else
#error "Unknown endianness"
#endif
}

void aiger_encode(std::ostream &f, int x)
{
	log_assert(x >= 0);

	while (x & ~0x7f) {
		f.put((x & 0x7f) | 0x80);
		x = x >> 7;
	}

	f.put(x);
}

struct XAigerWriter
{
	Module *module;
	SigMap sigmap;

	pool<SigBit> input_bits, output_bits;
	dict<SigBit, SigBit> not_map, alias_map;
	dict<SigBit, pair<SigBit, SigBit>> and_map;
	vector<SigBit> ci_bits, co_bits;
	dict<SigBit, Cell*> ff_bits;
	dict<SigBit, float> arrival_times;

	vector<pair<int, int>> aig_gates;
	vector<int> aig_outputs;
	int aig_m = 0, aig_i = 0, aig_l = 0, aig_o = 0, aig_a = 0;

	dict<SigBit, int> aig_map;
	dict<SigBit, int> ordered_outputs;

	vector<Cell*> box_list;
	dict<IdString, std::vector<IdString>> box_ports;

	int mkgate(int a0, int a1)
	{
		aig_m++, aig_a++;
		aig_gates.push_back(a0 > a1 ? make_pair(a0, a1) : make_pair(a1, a0));
		return 2*aig_m;
	}

	int bit2aig(SigBit bit)
	{
		auto it = aig_map.find(bit);
		if (it != aig_map.end()) {
			log_assert(it->second >= 0);
			return it->second;
		}

		// NB: Cannot use iterator returned from aig_map.insert()
		//     since this function is called recursively

		int a = -1;
		if (not_map.count(bit)) {
			a = bit2aig(not_map.at(bit)) ^ 1;
		} else
		if (and_map.count(bit)) {
			auto args = and_map.at(bit);
			int a0 = bit2aig(args.first);
			int a1 = bit2aig(args.second);
			a = mkgate(a0, a1);
		} else
		if (alias_map.count(bit)) {
			a = bit2aig(alias_map.at(bit));
		}

		if (bit == State::Sx || bit == State::Sz) {
			log_debug("Design contains 'x' or 'z' bits. Treating as 1'b0.\n");
			a = aig_map.at(State::S0);
		}

		log_assert(a >= 0);
		aig_map[bit] = a;
		return a;
	}

	XAigerWriter(Module *module, bool holes_mode=false) : module(module), sigmap(module)
	{
		pool<SigBit> undriven_bits;
		pool<SigBit> unused_bits;

		// promote public wires
		for (auto wire : module->wires())
			if (wire->name[0] == '\\')
				sigmap.add(wire);

		// promote input wires
		for (auto wire : module->wires())
			if (wire->port_input)
				sigmap.add(wire);

		// promote keep wires
		for (auto wire : module->wires())
			if (wire->get_bool_attribute(ID::keep))
				sigmap.add(wire);


		for (auto wire : module->wires())
			for (int i = 0; i < GetSize(wire); i++)
			{
				SigBit wirebit(wire, i);
				SigBit bit = sigmap(wirebit);

				if (bit.wire == nullptr) {
					if (wire->port_output) {
						aig_map[wirebit] = (bit == State::S1) ? 1 : 0;
						output_bits.insert(wirebit);
					}
					continue;
				}

				undriven_bits.insert(bit);
				unused_bits.insert(bit);

				if (wire->port_input)
					input_bits.insert(bit);

				if (wire->port_output) {
					if (bit != wirebit)
						alias_map[wirebit] = bit;
					output_bits.insert(wirebit);
				}
			}

		for (auto cell : module->cells()) {
			if (cell->type == "$_NOT_")
			{
				SigBit A = sigmap(cell->getPort("\\A").as_bit());
				SigBit Y = sigmap(cell->getPort("\\Y").as_bit());
				unused_bits.erase(A);
				undriven_bits.erase(Y);
				not_map[Y] = A;
				continue;
			}

			if (cell->type == "$_AND_")
			{
				SigBit A = sigmap(cell->getPort("\\A").as_bit());
				SigBit B = sigmap(cell->getPort("\\B").as_bit());
				SigBit Y = sigmap(cell->getPort("\\Y").as_bit());
				unused_bits.erase(A);
				unused_bits.erase(B);
				undriven_bits.erase(Y);
				and_map[Y] = make_pair(A, B);
				continue;
			}

			if (cell->type == "$__ABC9_FF_" &&
                                        // The presence of an abc9_mergeability attribute indicates
                                        //   that we do want to pass this flop to ABC
                                        cell->attributes.count("\\abc9_mergeability"))
			{
				SigBit D = sigmap(cell->getPort("\\D").as_bit());
				SigBit Q = sigmap(cell->getPort("\\Q").as_bit());
				unused_bits.erase(D);
				undriven_bits.erase(Q);
				alias_map[Q] = D;
				auto r YS_ATTRIBUTE(unused) = ff_bits.insert(std::make_pair(D, cell));
				log_assert(r.second);
				continue;
			}

			RTLIL::Module* inst_module = module->design->module(cell->type);
			if (inst_module) {
				auto it = cell->attributes.find("\\abc9_box_seq");
				if (it != cell->attributes.end()) {
					int abc9_box_seq = it->second.as_int();
					if (GetSize(box_list) <= abc9_box_seq)
						box_list.resize(abc9_box_seq+1);
					box_list[abc9_box_seq] = cell;
					if (!inst_module->get_bool_attribute("\\abc9_flop"))
						continue;
				}

				for (const auto &conn : cell->connections()) {
					auto port_wire = inst_module->wire(conn.first);
					if (port_wire->port_output) {
						int arrival = 0;
						auto it = port_wire->attributes.find("\\abc9_arrival");
						if (it != port_wire->attributes.end()) {
							if (it->second.flags != 0)
								log_error("Attribute 'abc9_arrival' on port '%s' of module '%s' is not an integer.\n", log_id(port_wire), log_id(cell->type));
							arrival = it->second.as_int();
						}
						if (arrival)
							for (auto bit : sigmap(conn.second))
								arrival_times[bit] = arrival;
					}
				}
			}

			bool cell_known = inst_module || cell->known();
			for (const auto &c : cell->connections()) {
				if (c.second.is_fully_const()) continue;
				auto port_wire = inst_module ? inst_module->wire(c.first) : nullptr;
				auto is_input = (port_wire && port_wire->port_input) || !cell_known || cell->input(c.first);
				auto is_output = (port_wire && port_wire->port_output) || !cell_known || cell->output(c.first);
				if (!is_input && !is_output)
					log_error("Connection '%s' on cell '%s' (type '%s') not recognised!\n", log_id(c.first), log_id(cell), log_id(cell->type));

				if (is_input)
					for (auto b : c.second) {
						Wire *w = b.wire;
						if (!w) continue;
						if (!w->port_output || !cell_known) {
							SigBit I = sigmap(b);
							if (I != b)
								alias_map[b] = I;
							output_bits.insert(b);
						}
					}
			}

			//log_warning("Unsupported cell type: %s (%s)\n", log_id(cell->type), log_id(cell));
		}

		for (auto cell : box_list) {
			log_assert(cell);

			RTLIL::Module* box_module = module->design->module(cell->type);
			log_assert(box_module);
			log_assert(box_module->attributes.count("\\abc9_box_id"));

			auto r = box_ports.insert(cell->type);
			if (r.second) {
				// Make carry in the last PI, and carry out the last PO
				//   since ABC requires it this way
				IdString carry_in, carry_out;
				for (const auto &port_name : box_module->ports) {
					auto w = box_module->wire(port_name);
					log_assert(w);
					if (w->get_bool_attribute("\\abc9_carry")) {
						if (w->port_input) {
							if (carry_in != IdString())
								log_error("Module '%s' contains more than one 'abc9_carry' input port.\n", log_id(box_module));
							carry_in = port_name;
						}
<<<<<<< HEAD
						if (w->port_output) {
							if (carry_out != IdString())
								log_error("Module '%s' contains more than one 'abc9_carry' output port.\n", log_id(box_module));
							carry_out = port_name;
=======

						for (auto b : rhs) {
							SigBit I = sigmap(b);
							if (b == RTLIL::Sx)
								b = State::S0;
							else if (I != b) {
								if (I == RTLIL::Sx)
									alias_map[b] = State::S0;
								else
									alias_map[b] = I;
							}
							co_bits.emplace_back(b);
							unused_bits.erase(I);
						}
					}
					if (w->port_output) {
						RTLIL::SigSpec rhs;
						auto it = cell->connections_.find(port_name);
						if (it != cell->connections_.end()) {
							if (GetSize(it->second) < GetSize(w))
								it->second.append(module->addWire(NEW_ID, GetSize(w)-GetSize(it->second)));
							rhs = it->second;
						}
						else {
							Wire *wire = module->addWire(NEW_ID, GetSize(w));
							if (blackbox)
								wire->set_bool_attribute(ID(abc9_padding));
							rhs = wire;
							cell->setPort(port_name, rhs);
						}

						for (const auto &b : rhs.bits()) {
							SigBit O = sigmap(b);
							if (O != b)
								alias_map[O] = b;
							ci_bits.emplace_back(b);
							undriven_bits.erase(O);
>>>>>>> 04a2eb82
						}
					}
					else
						r.first->second.push_back(port_name);
				}

				if (carry_in != IdString() && carry_out == IdString())
					log_error("Module '%s' contains an 'abc9_carry' input port but no output port.\n", log_id(box_module));
				if (carry_in == IdString() && carry_out != IdString())
					log_error("Module '%s' contains an 'abc9_carry' output port but no input port.\n", log_id(box_module));
				if (carry_in != IdString()) {
					r.first->second.push_back(carry_in);
					r.first->second.push_back(carry_out);
				}
			}

			// Fully pad all unused input connections of this box cell with S0
			// Fully pad all undriven output connections of this box cell with anonymous wires
			for (auto port_name : r.first->second) {
				auto w = box_module->wire(port_name);
				log_assert(w);
				auto rhs = cell->getPort(port_name);
				if (w->port_input)
					for (auto b : rhs) {
						SigBit I = sigmap(b);
						if (b == RTLIL::Sx)
							b = State::S0;
						else if (I != b) {
							if (I == RTLIL::Sx)
								alias_map[b] = State::S0;
							else
								alias_map[b] = I;
						}
						co_bits.emplace_back(b);
						unused_bits.erase(I);
					}
				if (w->port_output)
					for (const auto &b : rhs.bits()) {
						SigBit O = sigmap(b);
						if (O != b)
							alias_map[O] = b;
						ci_bits.emplace_back(b);
						undriven_bits.erase(O);
					}
			}

			// Connect <cell>.abc9_ff.Q (inserted by abc9_map.v) as the last input to the flop box
			if (box_module->get_bool_attribute("\\abc9_flop")) {
				SigSpec rhs = module->wire(stringf("%s.abc9_ff.Q", cell->name.c_str()));
				if (rhs.empty())
					log_error("'%s.abc9_ff.Q' is not a wire present in module '%s'.\n", log_id(cell), log_id(module));

				for (auto b : rhs) {
					SigBit I = sigmap(b);
					if (b == RTLIL::Sx)
						b = State::S0;
					else if (I != b) {
						if (I == RTLIL::Sx)
							alias_map[b] = State::S0;
						else
							alias_map[b] = I;
					}
					co_bits.emplace_back(b);
					unused_bits.erase(I);
				}
			}
		}

		for (auto bit : input_bits)
			undriven_bits.erase(bit);
		for (auto bit : output_bits)
			unused_bits.erase(sigmap(bit));
		for (auto bit : unused_bits)
			undriven_bits.erase(bit);

		// Make all undriven bits a primary input
		for (auto bit : undriven_bits) {
			input_bits.insert(bit);
			undriven_bits.erase(bit);
		}

		if (holes_mode) {
			struct sort_by_port_id {
				bool operator()(const RTLIL::SigBit& a, const RTLIL::SigBit& b) const {
					return a.wire->port_id < b.wire->port_id ||
					    (a.wire->port_id == b.wire->port_id && a.offset < b.offset);
				}
			};
			input_bits.sort(sort_by_port_id());
			output_bits.sort(sort_by_port_id());
		}

		aig_map[State::S0] = 0;
		aig_map[State::S1] = 1;

		for (const auto &bit : input_bits) {
			aig_m++, aig_i++;
			log_assert(!aig_map.count(bit));
			aig_map[bit] = 2*aig_m;
		}

		for (const auto &i : ff_bits) {
			const Cell *cell = i.second;
			const SigBit &q = sigmap(cell->getPort("\\Q"));
			aig_m++, aig_i++;
			log_assert(!aig_map.count(q));
			aig_map[q] = 2*aig_m;
		}

		for (auto &bit : ci_bits) {
			aig_m++, aig_i++;
			log_assert(!aig_map.count(bit));
			aig_map[bit] = 2*aig_m;
		}

		for (auto bit : co_bits) {
			ordered_outputs[bit] = aig_o++;
			aig_outputs.push_back(bit2aig(bit));
		}

		for (const auto &bit : output_bits) {
			ordered_outputs[bit] = aig_o++;
			aig_outputs.push_back(bit2aig(bit));
		}

		for (auto &i : ff_bits) {
			const SigBit &d = i.first;
			aig_o++;
			aig_outputs.push_back(aig_map.at(d));
		}
	}

	void write_aiger(std::ostream &f, bool ascii_mode)
	{
		int aig_obc = aig_o;
		int aig_obcj = aig_obc;
		int aig_obcjf = aig_obcj;

		log_assert(aig_m == aig_i + aig_l + aig_a);
		log_assert(aig_obcjf == GetSize(aig_outputs));

		f << stringf("%s %d %d %d %d %d", ascii_mode ? "aag" : "aig", aig_m, aig_i, aig_l, aig_o, aig_a);
		f << stringf("\n");

		if (ascii_mode)
		{
			for (int i = 0; i < aig_i; i++)
				f << stringf("%d\n", 2*i+2);

			for (int i = 0; i < aig_obc; i++)
				f << stringf("%d\n", aig_outputs.at(i));

			for (int i = aig_obc; i < aig_obcj; i++)
				f << stringf("1\n");

			for (int i = aig_obc; i < aig_obcj; i++)
				f << stringf("%d\n", aig_outputs.at(i));

			for (int i = aig_obcj; i < aig_obcjf; i++)
				f << stringf("%d\n", aig_outputs.at(i));

			for (int i = 0; i < aig_a; i++)
				f << stringf("%d %d %d\n", 2*(aig_i+aig_l+i)+2, aig_gates.at(i).first, aig_gates.at(i).second);
		}
		else
		{
			for (int i = 0; i < aig_obc; i++)
				f << stringf("%d\n", aig_outputs.at(i));

			for (int i = aig_obc; i < aig_obcj; i++)
				f << stringf("1\n");

			for (int i = aig_obc; i < aig_obcj; i++)
				f << stringf("%d\n", aig_outputs.at(i));

			for (int i = aig_obcj; i < aig_obcjf; i++)
				f << stringf("%d\n", aig_outputs.at(i));

			for (int i = 0; i < aig_a; i++) {
				int lhs = 2*(aig_i+aig_l+i)+2;
				int rhs0 = aig_gates.at(i).first;
				int rhs1 = aig_gates.at(i).second;
				int delta0 = lhs - rhs0;
				int delta1 = rhs0 - rhs1;
				aiger_encode(f, delta0);
				aiger_encode(f, delta1);
			}
		}

		f << "c";

		auto write_buffer = [](std::stringstream &buffer, int i32) {
			int32_t i32_be = to_big_endian(i32);
			buffer.write(reinterpret_cast<const char*>(&i32_be), sizeof(i32_be));
		};
		std::stringstream h_buffer;
		auto write_h_buffer = std::bind(write_buffer, std::ref(h_buffer), std::placeholders::_1);
		write_h_buffer(1);
		log_debug("ciNum = %d\n", GetSize(input_bits) + GetSize(ff_bits) + GetSize(ci_bits));
		write_h_buffer(input_bits.size() + ff_bits.size() + ci_bits.size());
		log_debug("coNum = %d\n", GetSize(output_bits) + GetSize(ff_bits) + GetSize(co_bits));
		write_h_buffer(output_bits.size() + GetSize(ff_bits) + GetSize(co_bits));
		log_debug("piNum = %d\n", GetSize(input_bits) + GetSize(ff_bits));
		write_h_buffer(input_bits.size() + ff_bits.size());
		log_debug("poNum = %d\n", GetSize(output_bits) + GetSize(ff_bits));
		write_h_buffer(output_bits.size() + ff_bits.size());
		log_debug("boxNum = %d\n", GetSize(box_list));
		write_h_buffer(box_list.size());

		auto write_buffer_float = [](std::stringstream &buffer, float f32) {
			buffer.write(reinterpret_cast<const char*>(&f32), sizeof(f32));
		};
		std::stringstream i_buffer;
		auto write_i_buffer = std::bind(write_buffer_float, std::ref(i_buffer), std::placeholders::_1);
		for (auto bit : input_bits)
			write_i_buffer(arrival_times.at(bit, 0));
		//std::stringstream o_buffer;
		//auto write_o_buffer = std::bind(write_buffer_float, std::ref(o_buffer), std::placeholders::_1);
		//for (auto bit : output_bits)
		//	write_o_buffer(0);

		if (!box_list.empty() || !ff_bits.empty()) {
			RTLIL::Module *holes_module = module->design->module(stringf("%s$holes", module->name.c_str()));
			log_assert(holes_module);

			dict<IdString, std::tuple<Cell*,int,int,int>> cell_cache;

			int box_count = 0;
			for (auto cell : box_list) {
<<<<<<< HEAD
				log_assert(cell);

				RTLIL::Module* box_module = module->design->module(cell->type);
				log_assert(box_module);

				int box_inputs = 0, box_outputs = 0;
				for (auto port_name : box_module->ports) {
					RTLIL::Wire *w = box_module->wire(port_name);
					log_assert(w);
					if (w->port_input)
						box_inputs += GetSize(w);
					if (w->port_output)
						box_outputs += GetSize(w);
				}

				// For flops only, create an extra 1-bit input that drives a new wire
				//   called "<cell>.abc9_ff.Q" that is used below
				if (box_module->get_bool_attribute("\\abc9_flop"))
					box_inputs++;
=======
				RTLIL::Module* orig_box_module = module->design->module(cell->type);
				log_assert(orig_box_module);
				IdString derived_name = orig_box_module->derive(module->design, cell->parameters);
				RTLIL::Module* box_module = module->design->module(derived_name);

				auto r = cell_cache.insert(derived_name);
				auto &v = r.first->second;
				if (r.second) {
					if (box_module->has_processes())
						Pass::call_on_module(module->design, box_module, "proc");

					int box_inputs = 0, box_outputs = 0;
					if (box_module->get_bool_attribute("\\whitebox")) {
						auto holes_cell = holes_module->addCell(cell->name, derived_name);
						for (auto port_name : box_ports.at(cell->type)) {
							RTLIL::Wire *w = box_module->wire(port_name);
							log_assert(w);
							log_assert(!w->port_input || !w->port_output);
							auto &conn = holes_cell->connections_[port_name];
							if (w->port_input) {
								for (int i = 0; i < GetSize(w); i++) {
									box_inputs++;
									RTLIL::Wire *holes_wire = holes_module->wire(stringf("\\i%d", box_inputs));
									if (!holes_wire) {
										holes_wire = holes_module->addWire(stringf("\\i%d", box_inputs));
										holes_wire->port_input = true;
										holes_wire->port_id = port_id++;
										holes_module->ports.push_back(holes_wire->name);
									}
									conn.append(holes_wire);
								}
							}
							else if (w->port_output) {
								box_outputs += GetSize(w);
								conn = holes_module->addWire(stringf("%s.%s", derived_name.c_str(), log_id(port_name)), GetSize(w));
							}
						}

						// For flops only, create an extra 1-bit input that drives a new wire
						//   called "<cell>.abc9_ff.Q" that is used below
						if (box_module->get_bool_attribute("\\abc9_flop")) {
							box_inputs++;
							Wire *holes_wire = holes_module->wire(stringf("\\i%d", box_inputs));
							if (!holes_wire) {
								holes_wire = holes_module->addWire(stringf("\\i%d", box_inputs));
								holes_wire->port_input = true;
								holes_wire->port_id = port_id++;
								holes_module->ports.push_back(holes_wire->name);
							}
							Wire *Q = holes_module->addWire(stringf("%s.abc9_ff.Q", cell->name.c_str()));
							holes_module->connect(Q, holes_wire);
						}

						std::get<0>(v) = holes_cell;
					}
					else {
						for (auto port_name : box_ports.at(cell->type)) {
							RTLIL::Wire *w = box_module->wire(port_name);
							log_assert(w);
							log_assert(!w->port_input || !w->port_output);
							if (w->port_input)
								box_inputs += GetSize(w);
							else if (w->port_output)
								box_outputs += GetSize(w);
						}
						log_assert(std::get<0>(v) == nullptr);
					}

					std::get<1>(v) = box_inputs;
					std::get<2>(v) = box_outputs;
					std::get<3>(v) = box_module->attributes.at("\\abc9_box_id").as_int();
				}

				auto holes_cell = std::get<0>(v);
				for (auto port_name : box_ports.at(cell->type)) {
					RTLIL::Wire *w = box_module->wire(port_name);
					log_assert(w);
					if (!w->port_output)
						continue;
					Wire *holes_wire = holes_module->addWire(stringf("$abc%s.%s", cell->name.c_str(), log_id(port_name)), GetSize(w));
					holes_wire->port_output = true;
					holes_wire->port_id = port_id++;
					holes_module->ports.push_back(holes_wire->name);
					if (holes_cell) // whitebox
						holes_module->connect(holes_wire, holes_cell->getPort(port_name));
					else // blackbox
						holes_module->connect(holes_wire, Const(State::S0, GetSize(w)));
				}
>>>>>>> 04a2eb82

				write_h_buffer(std::get<1>(v));
				write_h_buffer(std::get<2>(v));
				write_h_buffer(std::get<3>(v));
				write_h_buffer(box_count++);
			}

			std::stringstream r_buffer;
			auto write_r_buffer = std::bind(write_buffer, std::ref(r_buffer), std::placeholders::_1);
			log_debug("flopNum = %d\n", GetSize(ff_bits));
			write_r_buffer(ff_bits.size());

			std::stringstream s_buffer;
			auto write_s_buffer = std::bind(write_buffer, std::ref(s_buffer), std::placeholders::_1);
			write_s_buffer(ff_bits.size());

			for (const auto &i : ff_bits) {
				const SigBit &d = i.first;
				const Cell *cell = i.second;

				int mergeability = cell->attributes.at(ID(abc9_mergeability)).as_int();
				log_assert(mergeability > 0);
				write_r_buffer(mergeability);

				Const init = cell->attributes.at(ID(abc9_init));
				log_assert(GetSize(init) == 1);
				if (init == State::S1)
					write_s_buffer(1);
				else if (init == State::S0)
					write_s_buffer(0);
				else {
					log_assert(init == State::Sx);
					write_s_buffer(0);
				}

				write_i_buffer(arrival_times.at(d, 0));
				//write_o_buffer(0);
			}

			f << "r";
			std::string buffer_str = r_buffer.str();
			int32_t buffer_size_be = to_big_endian(buffer_str.size());
			f.write(reinterpret_cast<const char*>(&buffer_size_be), sizeof(buffer_size_be));
			f.write(buffer_str.data(), buffer_str.size());

			f << "s";
			buffer_str = s_buffer.str();
			buffer_size_be = to_big_endian(buffer_str.size());
			f.write(reinterpret_cast<const char*>(&buffer_size_be), sizeof(buffer_size_be));
			f.write(buffer_str.data(), buffer_str.size());

			if (holes_module) {
<<<<<<< HEAD
=======
				log_push();

				// NB: fixup_ports() will sort ports by name
				//holes_module->fixup_ports();
				holes_module->check();

				// Cannot techmap/aigmap/check all lib_whitebox-es outside of write_xaiger
				//   since boxes may contain parameters in which case `flatten` would have
				//   created a new $paramod ...
				Pass::call_on_module(holes_module->design, holes_module, "flatten -wb; techmap; aigmap");

				dict<SigSpec, SigSpec> replace;
				for (auto it = holes_module->cells_.begin(); it != holes_module->cells_.end(); ) {
					auto cell = it->second;
					if (cell->type.in("$_DFF_N_", "$_DFF_NN0_", "$_DFF_NN1_", "$_DFF_NP0_", "$_DFF_NP1_",
								"$_DFF_P_", "$_DFF_PN0_", "$_DFF_PN1", "$_DFF_PP0_", "$_DFF_PP1_")) {
						SigBit D = cell->getPort("\\D");
						SigBit Q = cell->getPort("\\Q");
						// Remove the $_DFF_* cell from what needs to be a combinatorial box
						it = holes_module->cells_.erase(it);
						Wire *port;
						if (GetSize(Q.wire) == 1)
							port = holes_module->wire(stringf("$abc%s", Q.wire->name.c_str()));
						else
							port = holes_module->wire(stringf("$abc%s[%d]", Q.wire->name.c_str(), Q.offset));
						log_assert(port);
						// Prepare to replace "assign <port> = $_DFF_*.Q;" with "assign <port> = $_DFF_*.D;"
						//   in order to extract just the combinatorial control logic that feeds the box
						//   (i.e. clock enable, synchronous reset, etc.)
						replace.insert(std::make_pair(Q,D));
						// Since `flatten` above would have created wires named "<cell>.Q",
						//   extract the pre-techmap cell name
						auto pos = Q.wire->name.str().rfind(".");
						log_assert(pos != std::string::npos);
						IdString driver = Q.wire->name.substr(0, pos);
						// And drive the signal that was previously driven by "DFF.Q" (typically
						//   used to implement clock-enable functionality) with the "<cell>.abc9_ff.Q"
						//   wire (which itself is driven by an input port) we inserted above
						Wire *currQ = holes_module->wire(stringf("%s.abc9_ff.Q", driver.c_str()));
						log_assert(currQ);
						holes_module->connect(Q, currQ);
						continue;
					}
					else if (!cell->type.in("$_NOT_", "$_AND_"))
						log_error("Whitebox contents cannot be represented as AIG. Please verify whiteboxes are synthesisable.\n");
					++it;
				}

				SigMap holes_sigmap(holes_module);
				for (auto &conn : holes_module->connections_) {
					auto it = replace.find(sigmap(conn.second));
					if (it != replace.end())
						conn.second = it->second;
				}

				// Move into a new (temporary) design so that "clean" will only
				// operate (and run checks on) this one module
				RTLIL::Design *holes_design = new RTLIL::Design;
				module->design->modules_.erase(holes_module->name);
				holes_design->add(holes_module);
				Pass::call(holes_design, "opt -purge");

>>>>>>> 04a2eb82
				std::stringstream a_buffer;
				XAigerWriter writer(holes_module, true /* holes_mode */);
				writer.write_aiger(a_buffer, false /*ascii_mode*/);

				f << "a";
				std::string buffer_str = a_buffer.str();
				int32_t buffer_size_be = to_big_endian(buffer_str.size());
				f.write(reinterpret_cast<const char*>(&buffer_size_be), sizeof(buffer_size_be));
				f.write(buffer_str.data(), buffer_str.size());
			}
		}

		f << "h";
		std::string buffer_str = h_buffer.str();
		int32_t buffer_size_be = to_big_endian(buffer_str.size());
		f.write(reinterpret_cast<const char*>(&buffer_size_be), sizeof(buffer_size_be));
		f.write(buffer_str.data(), buffer_str.size());

		f << "i";
		buffer_str = i_buffer.str();
		buffer_size_be = to_big_endian(buffer_str.size());
		f.write(reinterpret_cast<const char*>(&buffer_size_be), sizeof(buffer_size_be));
		f.write(buffer_str.data(), buffer_str.size());
		//f << "o";
		//buffer_str = o_buffer.str();
		//buffer_size_be = to_big_endian(buffer_str.size());
		//f.write(reinterpret_cast<const char*>(&buffer_size_be), sizeof(buffer_size_be));
		//f.write(buffer_str.data(), buffer_str.size());

		f << stringf("Generated by %s\n", yosys_version_str);

		module->design->scratchpad_set_int("write_xaiger.num_ands", and_map.size());
		module->design->scratchpad_set_int("write_xaiger.num_wires", aig_map.size());
		module->design->scratchpad_set_int("write_xaiger.num_inputs", input_bits.size());
		module->design->scratchpad_set_int("write_xaiger.num_outputs", output_bits.size());
	}

	void write_map(std::ostream &f)
	{
		dict<int, string> input_lines;
		dict<int, string> output_lines;

		for (auto wire : module->wires())
		{
			SigSpec sig = sigmap(wire);

			for (int i = 0; i < GetSize(wire); i++)
			{
				RTLIL::SigBit b(wire, i);
				if (input_bits.count(b)) {
					int a = aig_map.at(b);
					log_assert((a & 1) == 0);
					input_lines[a] += stringf("input %d %d %s\n", (a >> 1)-1, i, log_id(wire));
				}

				if (output_bits.count(b)) {
					int o = ordered_outputs.at(b);
					int init = 2;
					output_lines[o] += stringf("output %d %d %s %d\n", o - GetSize(co_bits), i, log_id(wire), init);
					continue;
				}
			}
		}

		input_lines.sort();
		for (auto &it : input_lines)
			f << it.second;
		log_assert(input_lines.size() == input_bits.size());

		int box_count = 0;
		for (auto cell : box_list)
			f << stringf("box %d %d %s\n", box_count++, 0, log_id(cell->name));

		output_lines.sort();
		for (auto &it : output_lines)
			f << it.second;
		log_assert(output_lines.size() == output_bits.size());
	}
};

struct XAigerBackend : public Backend {
	XAigerBackend() : Backend("xaiger", "write design to XAIGER file") { }
	void help() YS_OVERRIDE
	{
		//   |---v---|---v---|---v---|---v---|---v---|---v---|---v---|---v---|---v---|---v---|
		log("\n");
		log("    write_xaiger [options] [filename]\n");
		log("\n");
		log("Write the top module (according to the (* top *) attribute or if only one module\n");
		log("is currently selected) to an XAIGER file. Any non $_NOT_, $_AND_, $_ABC9_FF_, or");
		log("non (* abc9_box_id *) cells will be converted into psuedo-inputs and\n");
		log("pseudo-outputs.\n");
		log("\n");
		log("    -ascii\n");
		log("        write ASCII version of AIGER format\n");
		log("\n");
		log("    -map <filename>\n");
		log("        write an extra file with port and box symbols\n");
		log("\n");
	}
	void execute(std::ostream *&f, std::string filename, std::vector<std::string> args, RTLIL::Design *design) YS_OVERRIDE
	{
		bool ascii_mode = false;
		std::string map_filename;

		log_header(design, "Executing XAIGER backend.\n");

		size_t argidx;
		for (argidx = 1; argidx < args.size(); argidx++)
		{
			if (args[argidx] == "-ascii") {
				ascii_mode = true;
				continue;
			}
			if (map_filename.empty() && args[argidx] == "-map" && argidx+1 < args.size()) {
				map_filename = args[++argidx];
				continue;
			}
			break;
		}
		extra_args(f, filename, args, argidx, !ascii_mode);

		Module *top_module = design->top_module();

		if (top_module == nullptr)
			log_error("Can't find top module in current design!\n");

		if (!design->selected_whole_module(top_module))
			log_cmd_error("Can't handle partially selected module %s!\n", log_id(top_module));

		if (!top_module->processes.empty())
			log_error("Found unmapped processes in module %s: unmapped processes are not supported in XAIGER backend!\n", log_id(top_module));
		if (!top_module->memories.empty())
			log_error("Found unmapped memories in module %s: unmapped memories are not supported in XAIGER backend!\n", log_id(top_module));

		XAigerWriter writer(top_module);
		writer.write_aiger(*f, ascii_mode);

		if (!map_filename.empty()) {
			std::ofstream mapf;
			mapf.open(map_filename.c_str(), std::ofstream::trunc);
			if (mapf.fail())
				log_error("Can't open file `%s' for writing: %s\n", map_filename.c_str(), strerror(errno));
			writer.write_map(mapf);
		}
	}
} XAigerBackend;

PRIVATE_NAMESPACE_END<|MERGE_RESOLUTION|>--- conflicted
+++ resolved
@@ -298,50 +298,10 @@
 								log_error("Module '%s' contains more than one 'abc9_carry' input port.\n", log_id(box_module));
 							carry_in = port_name;
 						}
-<<<<<<< HEAD
 						if (w->port_output) {
 							if (carry_out != IdString())
 								log_error("Module '%s' contains more than one 'abc9_carry' output port.\n", log_id(box_module));
 							carry_out = port_name;
-=======
-
-						for (auto b : rhs) {
-							SigBit I = sigmap(b);
-							if (b == RTLIL::Sx)
-								b = State::S0;
-							else if (I != b) {
-								if (I == RTLIL::Sx)
-									alias_map[b] = State::S0;
-								else
-									alias_map[b] = I;
-							}
-							co_bits.emplace_back(b);
-							unused_bits.erase(I);
-						}
-					}
-					if (w->port_output) {
-						RTLIL::SigSpec rhs;
-						auto it = cell->connections_.find(port_name);
-						if (it != cell->connections_.end()) {
-							if (GetSize(it->second) < GetSize(w))
-								it->second.append(module->addWire(NEW_ID, GetSize(w)-GetSize(it->second)));
-							rhs = it->second;
-						}
-						else {
-							Wire *wire = module->addWire(NEW_ID, GetSize(w));
-							if (blackbox)
-								wire->set_bool_attribute(ID(abc9_padding));
-							rhs = wire;
-							cell->setPort(port_name, rhs);
-						}
-
-						for (const auto &b : rhs.bits()) {
-							SigBit O = sigmap(b);
-							if (O != b)
-								alias_map[O] = b;
-							ci_bits.emplace_back(b);
-							undriven_bits.erase(O);
->>>>>>> 04a2eb82
 						}
 					}
 					else
@@ -567,124 +527,41 @@
 			RTLIL::Module *holes_module = module->design->module(stringf("%s$holes", module->name.c_str()));
 			log_assert(holes_module);
 
-			dict<IdString, std::tuple<Cell*,int,int,int>> cell_cache;
+			dict<IdString, std::tuple<int,int,int>> cell_cache;
 
 			int box_count = 0;
 			for (auto cell : box_list) {
-<<<<<<< HEAD
 				log_assert(cell);
 
 				RTLIL::Module* box_module = module->design->module(cell->type);
 				log_assert(box_module);
 
-				int box_inputs = 0, box_outputs = 0;
-				for (auto port_name : box_module->ports) {
-					RTLIL::Wire *w = box_module->wire(port_name);
-					log_assert(w);
-					if (w->port_input)
-						box_inputs += GetSize(w);
-					if (w->port_output)
-						box_outputs += GetSize(w);
-				}
-
-				// For flops only, create an extra 1-bit input that drives a new wire
-				//   called "<cell>.abc9_ff.Q" that is used below
-				if (box_module->get_bool_attribute("\\abc9_flop"))
-					box_inputs++;
-=======
-				RTLIL::Module* orig_box_module = module->design->module(cell->type);
-				log_assert(orig_box_module);
-				IdString derived_name = orig_box_module->derive(module->design, cell->parameters);
-				RTLIL::Module* box_module = module->design->module(derived_name);
-
-				auto r = cell_cache.insert(derived_name);
+				auto r = cell_cache.insert(cell->type);
 				auto &v = r.first->second;
 				if (r.second) {
-					if (box_module->has_processes())
-						Pass::call_on_module(module->design, box_module, "proc");
-
 					int box_inputs = 0, box_outputs = 0;
-					if (box_module->get_bool_attribute("\\whitebox")) {
-						auto holes_cell = holes_module->addCell(cell->name, derived_name);
-						for (auto port_name : box_ports.at(cell->type)) {
-							RTLIL::Wire *w = box_module->wire(port_name);
-							log_assert(w);
-							log_assert(!w->port_input || !w->port_output);
-							auto &conn = holes_cell->connections_[port_name];
-							if (w->port_input) {
-								for (int i = 0; i < GetSize(w); i++) {
-									box_inputs++;
-									RTLIL::Wire *holes_wire = holes_module->wire(stringf("\\i%d", box_inputs));
-									if (!holes_wire) {
-										holes_wire = holes_module->addWire(stringf("\\i%d", box_inputs));
-										holes_wire->port_input = true;
-										holes_wire->port_id = port_id++;
-										holes_module->ports.push_back(holes_wire->name);
-									}
-									conn.append(holes_wire);
-								}
-							}
-							else if (w->port_output) {
-								box_outputs += GetSize(w);
-								conn = holes_module->addWire(stringf("%s.%s", derived_name.c_str(), log_id(port_name)), GetSize(w));
-							}
-						}
-
-						// For flops only, create an extra 1-bit input that drives a new wire
-						//   called "<cell>.abc9_ff.Q" that is used below
-						if (box_module->get_bool_attribute("\\abc9_flop")) {
-							box_inputs++;
-							Wire *holes_wire = holes_module->wire(stringf("\\i%d", box_inputs));
-							if (!holes_wire) {
-								holes_wire = holes_module->addWire(stringf("\\i%d", box_inputs));
-								holes_wire->port_input = true;
-								holes_wire->port_id = port_id++;
-								holes_module->ports.push_back(holes_wire->name);
-							}
-							Wire *Q = holes_module->addWire(stringf("%s.abc9_ff.Q", cell->name.c_str()));
-							holes_module->connect(Q, holes_wire);
-						}
-
-						std::get<0>(v) = holes_cell;
+					for (auto port_name : box_module->ports) {
+						RTLIL::Wire *w = box_module->wire(port_name);
+						log_assert(w);
+						if (w->port_input)
+							box_inputs += GetSize(w);
+						if (w->port_output)
+							box_outputs += GetSize(w);
 					}
-					else {
-						for (auto port_name : box_ports.at(cell->type)) {
-							RTLIL::Wire *w = box_module->wire(port_name);
-							log_assert(w);
-							log_assert(!w->port_input || !w->port_output);
-							if (w->port_input)
-								box_inputs += GetSize(w);
-							else if (w->port_output)
-								box_outputs += GetSize(w);
-						}
-						log_assert(std::get<0>(v) == nullptr);
-					}
-
-					std::get<1>(v) = box_inputs;
-					std::get<2>(v) = box_outputs;
-					std::get<3>(v) = box_module->attributes.at("\\abc9_box_id").as_int();
-				}
-
-				auto holes_cell = std::get<0>(v);
-				for (auto port_name : box_ports.at(cell->type)) {
-					RTLIL::Wire *w = box_module->wire(port_name);
-					log_assert(w);
-					if (!w->port_output)
-						continue;
-					Wire *holes_wire = holes_module->addWire(stringf("$abc%s.%s", cell->name.c_str(), log_id(port_name)), GetSize(w));
-					holes_wire->port_output = true;
-					holes_wire->port_id = port_id++;
-					holes_module->ports.push_back(holes_wire->name);
-					if (holes_cell) // whitebox
-						holes_module->connect(holes_wire, holes_cell->getPort(port_name));
-					else // blackbox
-						holes_module->connect(holes_wire, Const(State::S0, GetSize(w)));
-				}
->>>>>>> 04a2eb82
-
+
+					// For flops only, create an extra 1-bit input that drives a new wire
+					//   called "<cell>.abc9_ff.Q" that is used below
+					if (box_module->get_bool_attribute("\\abc9_flop"))
+					    box_inputs++;
+
+					std::get<0>(v) = box_inputs;
+					std::get<1>(v) = box_outputs;
+					std::get<2>(v) = box_module->attributes.at("\\abc9_box_id").as_int();
+				}
+
+				write_h_buffer(std::get<0>(v));
 				write_h_buffer(std::get<1>(v));
 				write_h_buffer(std::get<2>(v));
-				write_h_buffer(std::get<3>(v));
 				write_h_buffer(box_count++);
 			}
 
@@ -733,71 +610,6 @@
 			f.write(buffer_str.data(), buffer_str.size());
 
 			if (holes_module) {
-<<<<<<< HEAD
-=======
-				log_push();
-
-				// NB: fixup_ports() will sort ports by name
-				//holes_module->fixup_ports();
-				holes_module->check();
-
-				// Cannot techmap/aigmap/check all lib_whitebox-es outside of write_xaiger
-				//   since boxes may contain parameters in which case `flatten` would have
-				//   created a new $paramod ...
-				Pass::call_on_module(holes_module->design, holes_module, "flatten -wb; techmap; aigmap");
-
-				dict<SigSpec, SigSpec> replace;
-				for (auto it = holes_module->cells_.begin(); it != holes_module->cells_.end(); ) {
-					auto cell = it->second;
-					if (cell->type.in("$_DFF_N_", "$_DFF_NN0_", "$_DFF_NN1_", "$_DFF_NP0_", "$_DFF_NP1_",
-								"$_DFF_P_", "$_DFF_PN0_", "$_DFF_PN1", "$_DFF_PP0_", "$_DFF_PP1_")) {
-						SigBit D = cell->getPort("\\D");
-						SigBit Q = cell->getPort("\\Q");
-						// Remove the $_DFF_* cell from what needs to be a combinatorial box
-						it = holes_module->cells_.erase(it);
-						Wire *port;
-						if (GetSize(Q.wire) == 1)
-							port = holes_module->wire(stringf("$abc%s", Q.wire->name.c_str()));
-						else
-							port = holes_module->wire(stringf("$abc%s[%d]", Q.wire->name.c_str(), Q.offset));
-						log_assert(port);
-						// Prepare to replace "assign <port> = $_DFF_*.Q;" with "assign <port> = $_DFF_*.D;"
-						//   in order to extract just the combinatorial control logic that feeds the box
-						//   (i.e. clock enable, synchronous reset, etc.)
-						replace.insert(std::make_pair(Q,D));
-						// Since `flatten` above would have created wires named "<cell>.Q",
-						//   extract the pre-techmap cell name
-						auto pos = Q.wire->name.str().rfind(".");
-						log_assert(pos != std::string::npos);
-						IdString driver = Q.wire->name.substr(0, pos);
-						// And drive the signal that was previously driven by "DFF.Q" (typically
-						//   used to implement clock-enable functionality) with the "<cell>.abc9_ff.Q"
-						//   wire (which itself is driven by an input port) we inserted above
-						Wire *currQ = holes_module->wire(stringf("%s.abc9_ff.Q", driver.c_str()));
-						log_assert(currQ);
-						holes_module->connect(Q, currQ);
-						continue;
-					}
-					else if (!cell->type.in("$_NOT_", "$_AND_"))
-						log_error("Whitebox contents cannot be represented as AIG. Please verify whiteboxes are synthesisable.\n");
-					++it;
-				}
-
-				SigMap holes_sigmap(holes_module);
-				for (auto &conn : holes_module->connections_) {
-					auto it = replace.find(sigmap(conn.second));
-					if (it != replace.end())
-						conn.second = it->second;
-				}
-
-				// Move into a new (temporary) design so that "clean" will only
-				// operate (and run checks on) this one module
-				RTLIL::Design *holes_design = new RTLIL::Design;
-				module->design->modules_.erase(holes_module->name);
-				holes_design->add(holes_module);
-				Pass::call(holes_design, "opt -purge");
-
->>>>>>> 04a2eb82
 				std::stringstream a_buffer;
 				XAigerWriter writer(holes_module, true /* holes_mode */);
 				writer.write_aiger(a_buffer, false /*ascii_mode*/);
