--- conflicted
+++ resolved
@@ -240,7 +240,7 @@
 
 // Max delay from: https://github.com/SymbiFlow/prjxray-db/blob/34ea6eb08a63d21ec16264ad37a0a7b142ff6031/artix7/timings/CLBLL_L.sdf#L238-L250
 
-(* abc_box_id=1001, lib_whitebox, abc9_flop *)
+(* abc9_box_id=1001, lib_whitebox, abc9_flop *)
 module FDRE (
   (* abc9_arrival=303 *)
   output reg Q,
@@ -261,9 +261,9 @@
   wire \$currQ ;
   reg \$nextQ ;
   always @* if (R == !IS_R_INVERTED) \$nextQ = 1'b0; else if (CE) \$nextQ = D ^ IS_D_INVERTED; else \$nextQ = \$currQ ;
-`ifdef _ABC
+`ifdef _ABC9
   // `abc9' requires that complex flops be split into a combinatorial
-  //   box (this module) feeding a simple flop ($_ABC_FF_ in abc_map.v)
+  //   box (this module) feeding a simple flop ($_ABC9_FF_ in abc9_map.v)
   //   In order to achieve clock-enable behaviour, the current value
   //   of the sequential output is required which Yosys will
   //   connect to the special `$currQ' wire.
@@ -287,14 +287,9 @@
 `endif
 endmodule
 
-<<<<<<< HEAD
-(* abc_box_id=1002, lib_whitebox, abc9_flop *)
+(* abc9_box_id=1002, lib_whitebox, abc9_flop *)
 module FDRE_1 (
-  (* abc_arrival=303 *)
-=======
-module FDSE (
   (* abc9_arrival=303 *)
->>>>>>> aae2b9fd
   output reg Q,
   (* clkbuf_sink *)
   input C,
@@ -305,9 +300,9 @@
   wire \$currQ ;
   reg \$nextQ ;
   always @* if (R) Q <= 1'b0; else if (CE) Q <= D; else \$nextQ = \$currQ ;
-`ifdef _ABC
+`ifdef _ABC9
   // `abc9' requires that complex flops be split into a combinatorial
-  //   box (this module) feeding a simple flop ($_ABC_FF_ in abc_map.v)
+  //   box (this module) feeding a simple flop ($_ABC9_FF_ in abc9_map.v)
   //   In order to achieve clock-enable behaviour, the current value
   //   of the sequential output is required which Yosys will
   //   connect to the special `$currQ' wire.
@@ -328,7 +323,7 @@
 `endif
 endmodule
 
-(* abc_box_id=1003, lib_whitebox, abc9_flop *)
+(* abc9_box_id=1003, lib_whitebox, abc9_flop *)
 module FDCE (
   (* abc9_arrival=303 *)
   output reg Q,
@@ -349,14 +344,14 @@
   wire \$currQ ;
   reg \$nextQ ;
   always @* if (CE) Q <= D ^ IS_D_INVERTED; else \$nextQ = \$currQ ;
-`ifdef _ABC
+`ifdef _ABC9
   // `abc9' requires that complex flops be split into a combinatorial
-  //   box (this module) feeding a simple flop ($_ABC_FF_ in abc_map.v)
+  //   box (this module) feeding a simple flop ($_ABC9_FF_ in abc9_map.v)
   //   In order to achieve clock-enable behaviour, the current value
   //   of the sequential output is required which Yosys will
   //   connect to the special `$currQ' wire.
   // Since this is an async flop, async behaviour is also dealt with
-  //   using the $_ABC_ASYNC box by abc_map.v
+  //   using the $_ABC9_ASYNC box by abc9_map.v
 
   // Special signal indicating clock domain
   //   (used to partition the module so that `abc9' only performs
@@ -379,9 +374,9 @@
 `endif
 endmodule
 
-(* abc_box_id=1004, lib_whitebox, abc9_flop *)
+(* abc9_box_id=1004, lib_whitebox, abc9_flop *)
 module FDCE_1 (
-  (* abc_arrival=303 *)
+  (* abc9_arrival=303 *)
   output reg Q,
   (* clkbuf_sink *)
   input C,
@@ -392,14 +387,14 @@
   wire \$currQ ;
   reg \$nextQ ;
   always @* if (CE) Q <= D; else \$nextQ = \$currQ ;
-`ifdef _ABC
+`ifdef _ABC9
   // `abc9' requires that complex flops be split into a combinatorial
-  //   box (this module) feeding a simple flop ($_ABC_FF_ in abc_map.v)
+  //   box (this module) feeding a simple flop ($_ABC9_FF_ in abc9_map.v)
   //   In order to achieve clock-enable behaviour, the current value
   //   of the sequential output is required which Yosys will
   //   connect to the special `$currQ' wire.
   // Since this is an async flop, async behaviour is also dealt with
-  //   using the $_ABC_ASYNC box by abc_map.v
+  //   using the $_ABC9_ASYNC box by abc9_map.v
 
   // Special signal indicating clock domain
   //   (used to partition the module so that `abc9' only performs
@@ -417,7 +412,7 @@
 `endif
 endmodule
 
-(* abc_box_id=1005, lib_whitebox, abc9_flop *)
+(* abc9_box_id=1005, lib_whitebox, abc9_flop *)
 module FDPE (
   (* abc9_arrival=303 *)
   output reg Q,
@@ -438,14 +433,14 @@
   wire \$currQ ;
   reg \$nextQ ;
   always @* if (CE) Q <= D ^ IS_D_INVERTED; else \$nextQ = \$currQ ;
-`ifdef _ABC
+`ifdef _ABC9
   // `abc9' requires that complex flops be split into a combinatorial
-  //   box (this module) feeding a simple flop ($_ABC_FF_ in abc_map.v)
+  //   box (this module) feeding a simple flop ($_ABC9_FF_ in abc9_map.v)
   //   In order to achieve clock-enable behaviour, the current value
   //   of the sequential output is required which Yosys will
   //   connect to the special `$currQ' wire.
   // Since this is an async flop, async behaviour is also dealt with
-  //   using the $_ABC_ASYNC box by abc_map.v
+  //   using the $_ABC9_ASYNC box by abc9_map.v
 
   // Special signal indicating clock domain
   //   (used to partition the module so that `abc9' only performs
@@ -468,26 +463,9 @@
 `endif
 endmodule
 
-<<<<<<< HEAD
-(* abc_box_id=1006, lib_whitebox, abc9_flop *)
+(* abc9_box_id=1006, lib_whitebox, abc9_flop *)
 module FDPE_1 (
-  (* abc_arrival=303 *)
-=======
-module FDRE_1 (
   (* abc9_arrival=303 *)
-  output reg Q,
-  (* clkbuf_sink *)
-  input C,
-  input CE, D, R
-);
-  parameter [0:0] INIT = 1'b0;
-  initial Q <= INIT;
-  always @(negedge C) if (R) Q <= 1'b0; else if(CE) Q <= D;
-endmodule
-
-module FDSE_1 (
-  (* abc9_arrival=303 *)
->>>>>>> aae2b9fd
   output reg Q,
   (* clkbuf_sink *)
   input C,
@@ -498,14 +476,14 @@
   wire \$currQ ;
   reg \$nextQ ;
   always @* if (CE) Q <= D; else \$nextQ = \$currQ ;
-`ifdef _ABC
+`ifdef _ABC9
   // `abc9' requires that complex flops be split into a combinatorial
-  //   box (this module) feeding a simple flop ($_ABC_FF_ in abc_map.v)
+  //   box (this module) feeding a simple flop ($_ABC9_FF_ in abc9_map.v)
   //   In order to achieve clock-enable behaviour, the current value
   //   of the sequential output is required which Yosys will
   //   connect to the special `$currQ' wire.
   // Since this is an async flop, async behaviour is also dealt with
-  //   using the $_ABC_ASYNC box by abc_map.v
+  //   using the $_ABC9_ASYNC box by abc9_map.v
 
   // Special signal indicating clock domain
   //   (used to partition the module so that `abc9' only performs
@@ -523,14 +501,9 @@
 `endif
 endmodule
 
-<<<<<<< HEAD
-(* abc_box_id=1007, lib_whitebox, abc9_flop *)
+(* abc9_box_id=1007, lib_whitebox, abc9_flop *)
 module FDSE (
-  (* abc_arrival=303 *)
-=======
-module FDCE_1 (
   (* abc9_arrival=303 *)
->>>>>>> aae2b9fd
   output reg Q,
   (* clkbuf_sink *)
   (* invertible_pin = "IS_C_INVERTED" *)
@@ -549,9 +522,9 @@
   wire \$currQ ;
   reg \$nextQ ;
   always @* if (S == !IS_S_INVERTED) \$nextQ = 1'b1; else if (CE) \$nextQ = D ^ IS_D_INVERTED; else \$nextQ = \$currQ ;
-`ifdef _ABC
+`ifdef _ABC9
   // `abc9' requires that complex flops be split into a combinatorial
-  //   box (this module) feeding a simple flop ($_ABC_FF_ in abc_map.v)
+  //   box (this module) feeding a simple flop ($_ABC9_FF_ in abc9_map.v)
   //   In order to achieve clock-enable behaviour, the current value
   //   of the sequential output is required which Yosys will
   //   connect to the special `$currQ' wire.
@@ -575,14 +548,9 @@
 `endif
 endmodule
 
-<<<<<<< HEAD
-(* abc_box_id=1008, lib_whitebox, abc9_flop *)
+(* abc9_box_id=1008, lib_whitebox, abc9_flop *)
 module FDSE_1 (
-  (* abc_arrival=303 *)
-=======
-module FDPE_1 (
   (* abc9_arrival=303 *)
->>>>>>> aae2b9fd
   output reg Q,
   (* clkbuf_sink *)
   input C,
@@ -593,9 +561,9 @@
   wire \$currQ ;
   reg \$nextQ ;
   always @* if (S) \$nextQ = 1'b1; else if (CE) \$nextQ = D; else \$nextQ = \$currQ ;
-`ifdef _ABC
+`ifdef _ABC9
   // `abc9' requires that complex flops be split into a combinatorial
-  //   box (this module) feeding a simple flop ($_ABC_FF_ in abc_map.v)
+  //   box (this module) feeding a simple flop ($_ABC9_FF_ in abc9_map.v)
   //   In order to achieve clock-enable behaviour, the current value
   //   of the sequential output is required which Yosys will
   //   connect to the special `$currQ' wire.
