/*
 *  yosys -- Yosys Open SYnthesis Suite
 *
 *  Copyright (C) 2012  Clifford Wolf <clifford@clifford.at>
 *                2019  Eddie Hung    <eddie@fpgeh.com>
 *
 *  Permission to use, copy, modify, and/or distribute this software for any
 *  purpose with or without fee is hereby granted, provided that the above
 *  copyright notice and this permission notice appear in all copies.
 *
 *  THE SOFTWARE IS PROVIDED "AS IS" AND THE AUTHOR DISCLAIMS ALL WARRANTIES
 *  WITH REGARD TO THIS SOFTWARE INCLUDING ALL IMPLIED WARRANTIES OF
 *  MERCHANTABILITY AND FITNESS. IN NO EVENT SHALL THE AUTHOR BE LIABLE FOR
 *  ANY SPECIAL, DIRECT, INDIRECT, OR CONSEQUENTIAL DAMAGES OR ANY DAMAGES
 *  WHATSOEVER RESULTING FROM LOSS OF USE, DATA OR PROFITS, WHETHER IN AN
 *  ACTION OF CONTRACT, NEGLIGENCE OR OTHER TORTIOUS ACTION, ARISING OUT OF
 *  OR IN CONNECTION WITH THE USE OR PERFORMANCE OF THIS SOFTWARE.
 *
 */

// ============================================================================

<<<<<<< HEAD
module \$__ABC_ASYNC (input A, S, output Y);
  assign Y = A;
endmodule

module \$__ABC_FDRE (output Q,
                     input C,
                     input CE,
                     input D,
                     input R, \$pastQ );
  parameter [0:0] INIT = 1'b0;
  parameter [0:0] IS_C_INVERTED = 1'b0;
  parameter [0:0] IS_D_INVERTED = 1'b0;
  parameter [0:0] IS_R_INVERTED = 1'b0;
  parameter CLK_POLARITY = !IS_C_INVERTED;
  parameter EN_POLARITY = 1'b1;

  FDRE #(
    .INIT(INIT),
    .IS_C_INVERTED(IS_C_INVERTED),
    .IS_D_INVERTED(IS_D_INVERTED),
    .IS_R_INVERTED(IS_R_INVERTED),
  ) _TECHMAP_REPLACE_ (
    .D(D), .Q(Q), .C(C), .CE(CE), .R(R)
  );
endmodule

module \$__ABC_FDRE_1 (output Q,
                       input C,
                       input CE,
                       input D,
                       input R, \$pastQ );
  parameter [0:0] INIT = 1'b0;
  parameter CLK_POLARITY = 1'b0;
  parameter EN_POLARITY = 1'b1;
  assign Q = R ? 1'b0 : (CE ? D : \$pastQ );

  FDRE_1 #(
    .INIT(INIT),
  ) _TECHMAP_REPLACE_ (
    .D(D), .Q(Q), .C(C), .CE(CE), .R(R)
  );
endmodule

module \$__ABC_FDCE (output Q,
                     input C,
                     input CE,
                     input D,
                     input CLR, \$pastQ );
  parameter [0:0] INIT = 1'b0;
  parameter [0:0] IS_C_INVERTED = 1'b0;
  parameter [0:0] IS_D_INVERTED = 1'b0;
  parameter [0:0] IS_CLR_INVERTED = 1'b0;
  parameter CLK_POLARITY = !IS_C_INVERTED;
  parameter EN_POLARITY = 1'b1;

  FDCE #(
    .INIT(INIT),
    .IS_C_INVERTED(IS_C_INVERTED),
    .IS_D_INVERTED(IS_D_INVERTED),
    .IS_CLR_INVERTED(IS_CLR_INVERTED),
  ) _TECHMAP_REPLACE_ (
    .D(D), .Q(Q), .C(C), .CE(CE), .CLR(CLR)
  );
endmodule

module \$__ABC_FDCE_1 (output Q,
                       input C,
                       input CE,
                       input D,
                       input CLR, \$pastQ );
  parameter [0:0] INIT = 1'b0;
  parameter CLK_POLARITY = 1'b0;
  parameter EN_POLARITY = 1'b1;

  FDCE_1 #(
    .INIT(INIT),
  ) _TECHMAP_REPLACE_ (
    .D(D), .Q(Q), .C(C), .CE(CE), .CLR(CLR)
  );
endmodule

module \$__ABC_FDPE (output Q,
                     input C,
                     input CE,
                     input D,
                     input PRE, \$pastQ );
  parameter [0:0] INIT = 1'b0;
  parameter [0:0] IS_C_INVERTED = 1'b0;
  parameter [0:0] IS_D_INVERTED = 1'b0;
  parameter [0:0] IS_PRE_INVERTED = 1'b0;
  parameter CLK_POLARITY = !IS_C_INVERTED;
  parameter EN_POLARITY = 1'b1;

  FDPE #(
    .INIT(INIT),
    .IS_C_INVERTED(IS_C_INVERTED),
    .IS_D_INVERTED(IS_D_INVERTED),
    .IS_PRE_INVERTED(IS_PRE_INVERTED),
  ) _TECHMAP_REPLACE_ (
    .D(D), .Q(Q), .C(C), .CE(CE), .PRE(PRE)
  );
endmodule

module \$__ABC_FDPE_1 (output Q,
                       input C,
                       input CE,
                       input D,
                       input PRE, \$pastQ );
  parameter [0:0] INIT = 1'b0;
  parameter CLK_POLARITY = 1'b0;
  parameter EN_POLARITY = 1'b1;

  FDPE_1 #(
    .INIT(INIT),
  ) _TECHMAP_REPLACE_ (
    .D(D), .Q(Q), .C(C), .CE(CE), .PRE(PRE)
  );
endmodule

module \$__ABC_LUTMUX6 (input A, input [5:0] S, output Y);
=======
module \$__ABC_LUT6 (input A, input [5:0] S, output Y);
>>>>>>> fd0e3a2c
  assign Y = A;
endmodule
module \$__ABC_LUT7 (input A, input [6:0] S, output Y);
  assign Y = A;
endmodule<|MERGE_RESOLUTION|>--- conflicted
+++ resolved
@@ -20,7 +20,6 @@
 
 // ============================================================================
 
-<<<<<<< HEAD
 module \$__ABC_ASYNC (input A, S, output Y);
   assign Y = A;
 endmodule
@@ -140,10 +139,7 @@
   );
 endmodule
 
-module \$__ABC_LUTMUX6 (input A, input [5:0] S, output Y);
-=======
 module \$__ABC_LUT6 (input A, input [5:0] S, output Y);
->>>>>>> fd0e3a2c
   assign Y = A;
 endmodule
 module \$__ABC_LUT7 (input A, input [6:0] S, output Y);
