/*
 *  yosys -- Yosys Open SYnthesis Suite
 *
 *  Copyright (C) 2012  Clifford Wolf <clifford@clifford.at>
 *            (C) 2019  Eddie Hung    <eddie@fpgeh.com>
 *
 *  Permission to use, copy, modify, and/or distribute this software for any
 *  purpose with or without fee is hereby granted, provided that the above
 *  copyright notice and this permission notice appear in all copies.
 *
 *  THE SOFTWARE IS PROVIDED "AS IS" AND THE AUTHOR DISCLAIMS ALL WARRANTIES
 *  WITH REGARD TO THIS SOFTWARE INCLUDING ALL IMPLIED WARRANTIES OF
 *  MERCHANTABILITY AND FITNESS. IN NO EVENT SHALL THE AUTHOR BE LIABLE FOR
 *  ANY SPECIAL, DIRECT, INDIRECT, OR CONSEQUENTIAL DAMAGES OR ANY DAMAGES
 *  WHATSOEVER RESULTING FROM LOSS OF USE, DATA OR PROFITS, WHETHER IN AN
 *  ACTION OF CONTRACT, NEGLIGENCE OR OTHER TORTIOUS ACTION, ARISING OUT OF
 *  OR IN CONNECTION WITH THE USE OR PERFORMANCE OF THIS SOFTWARE.
 *
 */

#include "kernel/register.h"
#include "kernel/celltypes.h"
#include "kernel/rtlil.h"
#include "kernel/log.h"

USING_YOSYS_NAMESPACE
PRIVATE_NAMESPACE_BEGIN

#define XC7_WIRE_DELAY 300 // Number with which ABC will map a 6-input gate
                           // to one LUT6 (instead of a LUT5 + LUT2)

struct SynthXilinxPass : public ScriptPass
{
	SynthXilinxPass() : ScriptPass("synth_xilinx", "synthesis for Xilinx FPGAs") { }

	void help() YS_OVERRIDE
	{
		//   |---v---|---v---|---v---|---v---|---v---|---v---|---v---|---v---|---v---|---v---|
		log("\n");
		log("    synth_xilinx [options]\n");
		log("\n");
		log("This command runs synthesis for Xilinx FPGAs. This command does not operate on\n");
		log("partly selected designs. At the moment this command creates netlists that are\n");
		log("compatible with 7-Series Xilinx devices.\n");
		log("\n");
		log("    -top <module>\n");
		log("        use the specified module as top module\n");
		log("\n");
		log("    -family {xcup|xcu|xc7|xc6s}\n");
		log("        run synthesis for the specified Xilinx architecture\n");
		log("        generate the synthesis netlist for the specified family.\n");
		log("        default: xc7\n");
		log("\n");
		log("    -edif <file>\n");
		log("        write the design to the specified edif file. writing of an output file\n");
		log("        is omitted if this parameter is not specified.\n");
		log("\n");
		log("    -blif <file>\n");
		log("        write the design to the specified BLIF file. writing of an output file\n");
		log("        is omitted if this parameter is not specified.\n");
		log("\n");
		log("    -vpr\n");
		log("        generate an output netlist (and BLIF file) suitable for VPR\n");
		log("        (this feature is experimental and incomplete)\n");
		log("\n");
		log("    -nobram\n");
		log("        disable inference of block rams\n");
		log("\n");
		log("    -nodram\n");
		log("        disable inference of distributed rams\n");
		log("\n");
		log("    -nosrl\n");
		log("        disable inference of shift registers\n");
		log("\n");
		log("    -nocarry\n");
		log("        do not use XORCY/MUXCY/CARRY4 cells in output netlist\n");
		log("\n");
		log("    -nowidelut\n");
		log("        do not use MUXF[78] resources to implement LUTs larger than LUT6s\n");
		log("\n");
		log("    -widemux <int>\n");
		log("        enable inference of hard multiplexer resources (MUXF[78]) for muxes at or\n");
		log("        above this number of inputs (minimum value 2, recommended value >= 5).\n");
		log("        default: 0 (no inference)\n");
		log("\n");
		log("    -run <from_label>:<to_label>\n");
		log("        only run the commands between the labels (see below). an empty\n");
		log("        from label is synonymous to 'begin', and empty to label is\n");
		log("        synonymous to the end of the command list.\n");
		log("\n");
		log("    -flatten\n");
		log("        flatten design before synthesis\n");
		log("\n");
		log("    -retime\n");
		log("        run 'abc' with -dff option\n");
		log("\n");
		log("    -abc9\n");
		log("        use new ABC9 flow (EXPERIMENTAL)\n");
		log("\n");
		log("\n");
		log("The following commands are executed by this synthesis command:\n");
		help_script();
		log("\n");
	}

	std::string top_opt, edif_file, blif_file, family;
	bool flatten, retime, vpr, nobram, nodram, nosrl, nocarry, nowidelut, abc9;
	int widemux;

	void clear_flags() YS_OVERRIDE
	{
		top_opt = "-auto-top";
		edif_file.clear();
		blif_file.clear();
		family = "xc7";
		flatten = false;
		retime = false;
		vpr = false;
		nocarry = false;
		nobram = false;
		nodram = false;
		nosrl = false;
		nocarry = false;
		nowidelut = false;
		abc9 = false;
		widemux = 0;
	}

	void execute(std::vector<std::string> args, RTLIL::Design *design) YS_OVERRIDE
	{
		std::string run_from, run_to;
		clear_flags();

		size_t argidx;
		for (argidx = 1; argidx < args.size(); argidx++)
		{
			if (args[argidx] == "-top" && argidx+1 < args.size()) {
				top_opt = "-top " + args[++argidx];
				continue;
			}
			if ((args[argidx] == "-family" || args[argidx] == "-arch") && argidx+1 < args.size()) {
				family = args[++argidx];
				continue;
			}
			if (args[argidx] == "-edif" && argidx+1 < args.size()) {
				edif_file = args[++argidx];
				continue;
			}
			if (args[argidx] == "-blif" && argidx+1 < args.size()) {
				blif_file = args[++argidx];
				continue;
			}
			if (args[argidx] == "-run" && argidx+1 < args.size()) {
				size_t pos = args[argidx+1].find(':');
				if (pos == std::string::npos)
					break;
				run_from = args[++argidx].substr(0, pos);
				run_to = args[argidx].substr(pos+1);
				continue;
			}
			if (args[argidx] == "-flatten") {
				flatten = true;
				continue;
			}
			if (args[argidx] == "-retime") {
				retime = true;
				continue;
			}
			if (args[argidx] == "-nocarry") {
				nocarry = true;
				continue;
			}
			if (args[argidx] == "-nowidelut") {
				nowidelut = true;
				continue;
			}
			if (args[argidx] == "-vpr") {
				vpr = true;
				continue;
			}
			if (args[argidx] == "-nocarry") {
				nocarry = true;
				continue;
			}
			if (args[argidx] == "-nobram") {
				nobram = true;
				continue;
			}
			if (args[argidx] == "-nodram") {
				nodram = true;
				continue;
			}
			if (args[argidx] == "-nosrl") {
				nosrl = true;
				continue;
			}
			if (args[argidx] == "-widemux" && argidx+1 < args.size()) {
				widemux = std::stoi(args[++argidx]);
				continue;
			}
			if (args[argidx] == "-abc9") {
				abc9 = true;
				continue;
			}
			break;
		}
		extra_args(args, argidx, design);

		if (family != "xcup" && family != "xcu" && family != "xc7" && family != "xc6s")
			log_cmd_error("Invalid Xilinx -family setting: '%s'.\n", family.c_str());

		if (widemux != 0 && widemux < 2)
			log_cmd_error("-widemux value must be 0 or >= 2.\n");

		if (!design->full_selection())
			log_cmd_error("This command only operates on fully selected designs!\n");

		if (abc9 && retime)
			log_cmd_error("-retime option not currently compatible with -abc9!\n");

		log_header(design, "Executing SYNTH_XILINX pass.\n");
		log_push();

		run_script(design, run_from, run_to);

		log_pop();
	}

	void script() YS_OVERRIDE
	{
		if (check_label("begin")) {
			if (vpr)
				run("read_verilog -lib -icells -D _ABC -D_EXPLICIT_CARRY +/xilinx/cells_sim.v");
			else
				run("read_verilog -lib -icells -D _ABC +/xilinx/cells_sim.v");

			run("read_verilog -lib +/xilinx/cells_xtra.v");

			if (!nobram || help_mode)
				run("read_verilog -lib +/xilinx/brams_bb.v", "(skip if '-nobram')");

			run(stringf("hierarchy -check %s", top_opt.c_str()));
		}

		if (check_label("coarse")) {
			run("proc");
			if (help_mode || flatten)
				run("flatten", "(if -flatten)");
			run("opt_expr");
			run("opt_clean");
			run("check");
			run("opt");
			if (help_mode)
				run("wreduce [-keepdc]", "(option for '-widemux')");
			else
				run("wreduce" + std::string(widemux > 0 ? " -keepdc" : ""));
			run("peepopt");
			run("opt_clean");

			if (widemux > 0 || help_mode)
				run("muxpack", "    ('-widemux' only)");

			// shregmap -tech xilinx can cope with $shiftx and $mux
			//   cells for identifying variable-length shift registers,
			//   so attempt to convert $pmux-es to the former
			// Also: wide multiplexer inference benefits from this too
			if (!(nosrl && widemux == 0) || help_mode) {
				run("pmux2shiftx", "(skip if '-nosrl' and '-widemux=0')");
				run("clean", "      (skip if '-nosrl' and '-widemux=0')");
			}

			run("techmap -map +/cmp2lut.v -D LUT_WIDTH=6");
			run("alumacc");
			run("share");
			run("opt");
			run("fsm");
			run("opt -fast");
			run("memory -nomap");
			run("opt_clean");
		}

		if (check_label("bram", "(skip if '-nobram')")) {
			if (!nobram || help_mode) {
				run("memory_bram -rules +/xilinx/brams.txt");
				run("techmap -map +/xilinx/brams_map.v");
			}
		}

		if (check_label("dram", "(skip if '-nodram')")) {
			if (!nodram || help_mode) {
				run("memory_bram -rules +/xilinx/drams.txt");
				run("techmap -map +/xilinx/drams_map.v");
			}
		}

		if (check_label("fine")) {
			if (widemux > 0)
				run("opt -fast -mux_bool -undriven -fine"); // Necessary to omit -mux_undef otherwise muxcover
									    // performs less efficiently
			else
				run("opt -fast -full");
			run("memory_map");
			run("dffsr2dff");
			run("dff2dffe");
			if (help_mode) {
				run("simplemap t:$mux", "         ('-widemux' only)");
				run("muxcover <internal options>, ('-widemux' only)");
			}
			else if (widemux > 0) {
				run("simplemap t:$mux");
				constexpr int cost_mux2 = 100;
				std::string muxcover_args = stringf(" -nodecode -mux2=%d", cost_mux2);
				switch (widemux) {
					case  2: muxcover_args += stringf(" -mux4=%d -mux8=%d -mux16=%d", cost_mux2+1, cost_mux2+2, cost_mux2+3); break;
					case  3:
					case  4: muxcover_args += stringf(" -mux4=%d -mux8=%d -mux16=%d", cost_mux2*(widemux-1)-2, cost_mux2*(widemux-1)-1, cost_mux2*(widemux-1)); break;
					case  5:
					case  6:
					case  7:
					case  8: muxcover_args += stringf(" -mux8=%d -mux16=%d", cost_mux2*(widemux-1)-1, cost_mux2*(widemux-1)); break;
					case  9:
					case 10:
					case 11:
					case 12:
					case 13:
					case 14:
					case 15:
					default: muxcover_args += stringf(" -mux16=%d", cost_mux2*(widemux-1)-1); break;
				}
				run("muxcover " + muxcover_args);
			}
			run("opt -full");

			if (!nosrl || help_mode) {
				// shregmap operates on bit-level flops, not word-level,
				//   so break those down here
				run("simplemap t:$dff t:$dffe", "       (skip if '-nosrl')");
				// shregmap with '-tech xilinx' infers variable length shift regs
				run("shregmap -tech xilinx -minlen 3", "(skip if '-nosrl')");
			}

			std::string techmap_args = " -map +/techmap.v";
			if (help_mode)
				techmap_args += " [-map +/xilinx/mux_map.v]";
			else if (widemux > 0)
				techmap_args += stringf(" -D MIN_MUX_INPUTS=%d -map +/xilinx/mux_map.v", widemux);
			if (help_mode)
				techmap_args += " [-map +/xilinx/arith_map.v]";
			else if (!nocarry) {
				techmap_args += " -map +/xilinx/arith_map.v";
				if (vpr)
					techmap_args += " -D _EXPLICIT_CARRY";
				else if (abc9)
					techmap_args += " -D _CLB_CARRY";
			}
			run("techmap " + techmap_args);
			run("opt -fast");
		}

		if (check_label("map_cells")) {
<<<<<<< HEAD
			if (abc9)
				run("techmap -map +/techmap.v -map +/xilinx/cells_map.v -D _ABC -map +/xilinx/ff_map.v");
			else
				run("techmap -map +/techmap.v -map +/xilinx/cells_map.v");
=======
			std::string techmap_args = "-map +/techmap.v -D _ABC -map +/xilinx/cells_map.v";
			if (widemux > 0)
				techmap_args += stringf(" -D MIN_MUX_INPUTS=%d", widemux);
			run("techmap " + techmap_args);
>>>>>>> bb2144ae
			run("clean");
		}

		if (check_label("map_luts")) {
			run("opt_expr -mux_undef");
			if (help_mode)
				run("abc -luts 2:2,3,6:5[,10,20] [-dff]", "(option for 'nowidelut', option for '-retime')");
			else if (abc9) {
				if (family != "xc7")
					log_warning("'synth_xilinx -abc9' currently supports '-family xc7' only.\n");
				run("read_verilog -icells -lib +/xilinx/abc_ff.v");
				if (nowidelut)
					run("abc9 -lut +/xilinx/abc_xc7_nowide.lut -box +/xilinx/abc_xc7.box -W " + std::to_string(XC7_WIRE_DELAY));
				else
					run("abc9 -lut +/xilinx/abc_xc7.lut -box +/xilinx/abc_xc7.box -W " + std::to_string(XC7_WIRE_DELAY));
			}
			else {
				if (nowidelut)
					run("abc -luts 2:2,3,6:5" + string(retime ? " -dff" : ""));
				else
					run("abc -luts 2:2,3,6:5,10,20" + string(retime ? " -dff" : ""));
			}
			run("clean");

			// This shregmap call infers fixed length shift registers after abc
			//   has performed any necessary retiming
			if (!nosrl || help_mode)
				run("shregmap -minlen 3 -init -params -enpol any_or_none", "(skip if '-nosrl')");
			if (abc9)
				run("techmap -map +/xilinx/lut_map.v -map +/xilinx/cells_map.v");
			else
				run("techmap -map +/xilinx/lut_map.v -map +/xilinx/cells_map.v -map +/xilinx/ff_map.v");
			run("dffinit -ff FDRE Q INIT -ff FDCE Q INIT -ff FDPE Q INIT -ff FDSE Q INIT "
					"-ff FDRE_1 Q INIT -ff FDCE_1 Q INIT -ff FDPE_1 Q INIT -ff FDSE_1 Q INIT");
			run("clean");
		}

		if (check_label("check")) {
			run("hierarchy -check");
			run("stat -tech xilinx");
			run("check -noinit");
		}

		if (check_label("edif")) {
			if (!edif_file.empty() || help_mode)
				run(stringf("write_edif -pvector bra %s", edif_file.c_str()));
		}

		if (check_label("blif")) {
			if (!blif_file.empty() || help_mode)
				run(stringf("write_blif %s", edif_file.c_str()));
		}
	}
} SynthXilinxPass;

PRIVATE_NAMESPACE_END<|MERGE_RESOLUTION|>--- conflicted
+++ resolved
@@ -358,17 +358,10 @@
 		}
 
 		if (check_label("map_cells")) {
-<<<<<<< HEAD
-			if (abc9)
-				run("techmap -map +/techmap.v -map +/xilinx/cells_map.v -D _ABC -map +/xilinx/ff_map.v");
-			else
-				run("techmap -map +/techmap.v -map +/xilinx/cells_map.v");
-=======
 			std::string techmap_args = "-map +/techmap.v -D _ABC -map +/xilinx/cells_map.v";
 			if (widemux > 0)
 				techmap_args += stringf(" -D MIN_MUX_INPUTS=%d", widemux);
 			run("techmap " + techmap_args);
->>>>>>> bb2144ae
 			run("clean");
 		}
 
