--- conflicted
+++ resolved
@@ -48,10 +48,9 @@
 # SLICEM/A6LUT + F7[AB]MUX
 # Inputs: A0 A1 A2 A3 A4 A5 A6 D DPRA0 DPRA1 DPRA2 DPRA3 DPRA4 DPRA5 DPRA6 WCLK WE
 # Outputs: DPO SPO
-<<<<<<< HEAD
-RAM128X1D 5 0 17 2
--   -   -   -   -   -   -   - 314 314 314 314 314 314 292 - -
-347 347 347 347 347 347 296 - -   -   -   -   -   -   -   - -
+RAM128X1D 6 0 17 2
+-    -    -   -   -   -   -   - 1009 998 839 774 605 494 450 - -
+1047 1036 877 812 643 532 478 - -    -   -   -   -   -   -   - -
 
 # Inputs: C CE D R \$pastQ
 # Outputs: Q
@@ -71,9 +70,4 @@
 # Inputs: C CE D PRE \$pastQ
 # Outputs: Q
 FDPE 9 0 5 1
-- 109 -46 - 0
-=======
-RAM128X1D 6 0 17 2
--    -    -   -   -   -   -   - 1009 998 839 774 605 494 450 - -
-1047 1036 877 812 643 532 478 - -    -   -   -   -   -   -   - -
->>>>>>> 0067dc44
+- 109 -46 - 0